"""Function to fit flows to samples from a distribution."""
from typing import Any, Callable, Dict
import equinox as eqx
import jax.numpy as jnp
import jax.random as jr
import optax
<<<<<<< HEAD
from equinox.custom_types import BoolAxisSpec
from jax import random
import jax.tree_util as jtu
from jax.random import KeyArray
from jaxtyping import PyTree
=======
from jax.typing import ArrayLike
>>>>>>> 404f565e
from tqdm import tqdm

from flowjax.distributions import Distribution
from flowjax.train.train_utils import count_fruitless, train_val_split

PyTree = Any


def fit_to_data(
    key: jr.KeyArray,
    dist: Distribution,
    x: ArrayLike,
    condition: ArrayLike | None = None,
    max_epochs: int = 50,
    max_patience: int = 5,
    batch_size: int = 256,
    val_prop: float = 0.1,
    learning_rate: float = 5e-4,
    clip_norm: float = 0.5,
<<<<<<< HEAD
    optimizer: Optional[optax.GradientTransformation] = None,
    filter_spec: PyTree[BoolAxisSpec] = eqx.is_inexact_array,
    recorder=None,
=======
    optimizer: optax.GradientTransformation | None = None,
    filter_spec: Callable | PyTree = eqx.is_inexact_array,
>>>>>>> 404f565e
    show_progress: bool = True,
):
    """Train a distribution (e.g. a flow) to samples by maximum likelihood. Note that
    the last batch in each epoch is dropped if truncated.

    Args:
        key (KeyArray): Jax PRNGKey.
        dist (Distribution): Distribution object.
        x (ArrayLike): Samples from target distribution.
        condition (ArrayLike | None): Conditioning variables. Defaults to None.
        max_epochs (int): Maximum number of epochs. Defaults to 50.
        max_patience (int): Number of consecutive epochs with no validation
            loss improvement after which training is terminated. Defaults to 5.
        batch_size (int): Batch size. Defaults to 256.
        val_prop (float): Proportion of data to use in validation set. Defaults to 0.1.
        learning_rate (float): Adam learning rate. Defaults to 5e-4.
        clip_norm (float): Maximum gradient norm before clipping occurs. Defaults to 0.5.
        optimizer (optax.GradientTransformation): Optax optimizer. If provided, this
            overrides the default Adam optimizer, and the learning_rate and clip_norm
            arguments are ignored. Defaults to None.
        filter_spec (Callable | PyTree): Equinox `filter_spec` for
            specifying trainable parameters. Either a callable `leaf -> bool`, or a
            PyTree with prefix structure matching `dist` with True/False values.
            Defaults to `eqx.is_inexact_array`.
        show_progress (bool): Whether to show progress bar. Defaults to True.
    """
<<<<<<< HEAD
    static_filter_spec = jtu.tree_map(lambda x: filter_spec(x), dist)
=======
    x = jnp.asarray(x)

    if condition is not None:
        condition = jnp.asarray(condition)
>>>>>>> 404f565e

    @eqx.filter_jit
    def loss_fn(dist_trainable, dist_static, x, condition=None):
        dist = eqx.combine(dist_trainable, dist_static)
        return -dist.log_prob(x, condition).mean()

    @eqx.filter_jit
    def step(dist, optimizer, opt_state, x, condition=None):
<<<<<<< HEAD
        loss_val, grads = eqx.filter_value_and_grad(loss_fn, arg=static_filter_spec)(
            dist, x, condition
=======
        dist_trainable, dist_static = eqx.partition(dist, filter_spec)
        loss_val, grads = eqx.filter_value_and_grad(loss_fn)(
            dist_trainable, dist_static, x, condition
>>>>>>> 404f565e
        )
        updates, opt_state = optimizer.update(grads, opt_state)
        dist = eqx.apply_updates(dist, updates)
        return dist, opt_state, loss_val

    if optimizer is None:
        optimizer = optax.chain(
            optax.clip_by_global_norm(clip_norm),
            optax.adam(learning_rate=learning_rate),
        )
<<<<<<< HEAD
    
    best_params, static = eqx.partition(dist, static_filter_spec)
=======

    best_params, static = eqx.partition(dist, filter_spec)  # type: ignore
>>>>>>> 404f565e
    opt_state = optimizer.init(best_params)

    key, train_val_split_key = jr.split(key)

    inputs = (x,) if condition is None else (x, condition)
    train_args, val_args = train_val_split(
        train_val_split_key, inputs, val_prop=val_prop
    )
    train_len, val_len = train_args[0].shape[0], val_args[0].shape[0]
    if batch_size > train_len:
        raise ValueError(
<<<<<<< HEAD
            f"The batch size ({batch_size}) cannot be greater than the train set size ({train_len})."
=======
            f"The batch size ({batch_size}) cannot be greater than the train set size "
            f"({train_len})."
>>>>>>> 404f565e
        )

    losses = {"train": [], "val": []}  # type: Dict[str, list[float]]

    loop = tqdm(range(max_epochs), disable=not show_progress)

    for _ in loop:
        key, subkey = jr.split(key)
        permutation = jr.permutation(subkey, jnp.arange(train_len))
        train_args = tuple(a[permutation] for a in train_args)

        epoch_train_loss = 0
        batch_start_idxs = range(0, train_len - batch_size + 1, batch_size)
        for i in batch_start_idxs:

            batch = tuple(a[i : i + batch_size] for a in train_args)
            dist, opt_state, loss_i = step(dist, optimizer, opt_state, *batch)
            epoch_train_loss += loss_i.item() / len(batch_start_idxs)

        epoch_val_loss = 0
        batch_start_idxs = range(0, val_len - batch_size + 1, batch_size)
        for i in batch_start_idxs:
            batch = tuple(a[i : i + batch_size] for a in val_args)

            epoch_val_loss += loss_fn(
                *eqx.partition(dist, filter_spec), *batch
            ).item() / len(batch_start_idxs)

        losses["train"].append(epoch_train_loss)
        losses["val"].append(epoch_val_loss)

        if recorder is not None:
            recorder(dist)

        if epoch_val_loss == min(losses["val"]):
            best_params = eqx.filter(dist, static_filter_spec)

        elif count_fruitless(losses["val"]) > max_patience:
            loop.set_postfix_str(f"{loop.postfix} (Max patience reached)")
            break

        loop.set_postfix({k: v[-1] for k, v in losses.items()})

    dist = eqx.combine(best_params, static)  # type: ignore
    return dist, losses<|MERGE_RESOLUTION|>--- conflicted
+++ resolved
@@ -4,15 +4,7 @@
 import jax.numpy as jnp
 import jax.random as jr
 import optax
-<<<<<<< HEAD
-from equinox.custom_types import BoolAxisSpec
-from jax import random
-import jax.tree_util as jtu
-from jax.random import KeyArray
-from jaxtyping import PyTree
-=======
 from jax.typing import ArrayLike
->>>>>>> 404f565e
 from tqdm import tqdm
 
 from flowjax.distributions import Distribution
@@ -32,14 +24,8 @@
     val_prop: float = 0.1,
     learning_rate: float = 5e-4,
     clip_norm: float = 0.5,
-<<<<<<< HEAD
-    optimizer: Optional[optax.GradientTransformation] = None,
-    filter_spec: PyTree[BoolAxisSpec] = eqx.is_inexact_array,
-    recorder=None,
-=======
     optimizer: optax.GradientTransformation | None = None,
     filter_spec: Callable | PyTree = eqx.is_inexact_array,
->>>>>>> 404f565e
     show_progress: bool = True,
 ):
     """Train a distribution (e.g. a flow) to samples by maximum likelihood. Note that
@@ -66,14 +52,10 @@
             Defaults to `eqx.is_inexact_array`.
         show_progress (bool): Whether to show progress bar. Defaults to True.
     """
-<<<<<<< HEAD
-    static_filter_spec = jtu.tree_map(lambda x: filter_spec(x), dist)
-=======
     x = jnp.asarray(x)
 
     if condition is not None:
         condition = jnp.asarray(condition)
->>>>>>> 404f565e
 
     @eqx.filter_jit
     def loss_fn(dist_trainable, dist_static, x, condition=None):
@@ -82,14 +64,9 @@
 
     @eqx.filter_jit
     def step(dist, optimizer, opt_state, x, condition=None):
-<<<<<<< HEAD
-        loss_val, grads = eqx.filter_value_and_grad(loss_fn, arg=static_filter_spec)(
-            dist, x, condition
-=======
         dist_trainable, dist_static = eqx.partition(dist, filter_spec)
         loss_val, grads = eqx.filter_value_and_grad(loss_fn)(
             dist_trainable, dist_static, x, condition
->>>>>>> 404f565e
         )
         updates, opt_state = optimizer.update(grads, opt_state)
         dist = eqx.apply_updates(dist, updates)
@@ -100,13 +77,8 @@
             optax.clip_by_global_norm(clip_norm),
             optax.adam(learning_rate=learning_rate),
         )
-<<<<<<< HEAD
-    
-    best_params, static = eqx.partition(dist, static_filter_spec)
-=======
 
     best_params, static = eqx.partition(dist, filter_spec)  # type: ignore
->>>>>>> 404f565e
     opt_state = optimizer.init(best_params)
 
     key, train_val_split_key = jr.split(key)
@@ -118,12 +90,8 @@
     train_len, val_len = train_args[0].shape[0], val_args[0].shape[0]
     if batch_size > train_len:
         raise ValueError(
-<<<<<<< HEAD
-            f"The batch size ({batch_size}) cannot be greater than the train set size ({train_len})."
-=======
             f"The batch size ({batch_size}) cannot be greater than the train set size "
             f"({train_len})."
->>>>>>> 404f565e
         )
 
     losses = {"train": [], "val": []}  # type: Dict[str, list[float]]
