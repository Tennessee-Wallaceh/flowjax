--- conflicted
+++ resolved
@@ -29,11 +29,8 @@
     clip_norm: float = 0.5,
     optimizer: Optional[optax.GradientTransformation] = None,
     filter_spec: PyTree[BoolAxisSpec] = eqx.is_inexact_array,
-<<<<<<< HEAD
     recorder=None,
-=======
     show_progress: bool = True,
->>>>>>> bbda6fbc
 ):
     """Train a distribution (e.g. a flow) to samples by maximum likelihood. Note that the last batch in each epoch is dropped if truncated.
 
@@ -59,11 +56,7 @@
 
     @eqx.filter_jit
     def step(dist, optimizer, opt_state, x, condition=None):
-<<<<<<< HEAD
-        loss_val, grads = eqx.filter_value_and_grad(loss, arg=static_filter_spec)(
-=======
-        loss_val, grads = eqx.filter_value_and_grad(loss_fn, arg=filter_spec)(
->>>>>>> bbda6fbc
+        loss_val, grads = eqx.filter_value_and_grad(loss_fn, arg=static_filter_spec)(
             dist, x, condition
         )
         updates, opt_state = optimizer.update(grads, opt_state)
@@ -75,7 +68,7 @@
             optax.clip_by_global_norm(clip_norm), optax.adam(learning_rate=learning_rate)
         )
     
-    best_params, static = eqx.partition(dist, filter_spec)
+    best_params, static = eqx.partition(dist, static_filter_spec)
     opt_state = optimizer.init(best_params)
 
     key, train_val_split_key = random.split(key)
@@ -88,17 +81,6 @@
             f"The batch size ({batch_size}) cannot be greater than the train set size ({train_len})."
         )
 
-<<<<<<< HEAD
-    optimizer = optax.chain(
-        optax.clip_by_global_norm(clip_norm), 
-        optax.adam(learning_rate=learning_rate)
-    )
-
-    best_params, static = eqx.partition(dist, static_filter_spec)
-    opt_state = optimizer.init(best_params)
-
-=======
->>>>>>> bbda6fbc
     losses = {"train": [], "val": []}  # type: Dict[str, List[float]]
 
     loop = tqdm(range(max_epochs)) if show_progress is True else range(max_epochs)
@@ -129,11 +111,7 @@
             recorder(dist)
 
         if epoch_val_loss == min(losses["val"]):
-<<<<<<< HEAD
             best_params = eqx.filter(dist, static_filter_spec)
-=======
-            best_params = eqx.filter(dist, filter_spec)
->>>>>>> bbda6fbc
 
         elif count_fruitless(losses["val"]) > max_patience:
             if show_progress == True:
@@ -145,131 +123,3 @@
 
     dist = eqx.combine(best_params, static)
     return dist, losses
-<<<<<<< HEAD
-
-@eqx.filter_jit
-def elbo_loss(dist, target, key, elbo_samples=500):
-    samples = dist.sample(key, n=elbo_samples)
-    approx_density = dist.log_prob(samples).reshape(-1)
-    target_density = target(samples).reshape(-1)
-    losses = approx_density - target_density
-    max = jnp.max(losses, where=jnp.isfinite(losses), initial=-jnp.inf)
-    min = jnp.min(losses, where=jnp.isfinite(losses), initial=jnp.inf)
-    losses = jnp.clip(losses, min, max)
-    return losses.mean()
-
-def stop_grad(dist):
-    trainable, static = eqx.partition(dist, eqx.is_inexact_array)
-    no_grad_trainable = jax.tree_map(jax.lax.stop_gradient, trainable) 
-    return eqx.combine(no_grad_trainable, static)
-
-@eqx.filter_jit
-def path_elbo_loss(dist, target, key, elbo_samples=500):
-    """
-    Computes elbo loss, but discarding gradients arising from the score function.
-    See "Sticking the Landing: Simple, Lower-Variance Gradient Estimators for
-     Variational Inference" (https://arxiv.org/pdf/1703.09194.pdf) for details.
-    """
-    samples = dist.sample(key, n=elbo_samples) # grads with respect to samples
-    approx_density = stop_grad(dist).log_prob(samples).reshape(-1) # but not the density
-    target_density = target(samples).reshape(-1)
-    losses = approx_density - target_density
-    max = jnp.max(losses, where=jnp.isfinite(losses), initial=-jnp.inf)
-    min = jnp.min(losses, where=jnp.isfinite(losses), initial=jnp.inf)
-    losses = jnp.clip(losses, min, max)
-    return losses.mean()
-
-default_optimizer = optax.chain(
-    optax.clip_by_global_norm(0.5), 
-    optax.adam(learning_rate=5e-4)
-)
-
-def variational_fit(
-    key: KeyArray,
-    dist: Distribution,
-    target,
-    max_epochs: int = 50,
-    loss_fcn = elbo_loss,
-    optimizer = default_optimizer,
-    show_progress: bool = True,
-    recorder = None,
-):
-    """
-    Train a distribution (e.g. a flow) by variational inference.
-
-    Args:
-        key (KeyArray): Jax PRNGKey.
-        dist (Distribution): Distribution object, trainable parameters are found using equinox.is_inexact_array.
-        max_epochs (int, optional): Maximum number of epochs. Defaults to 50.
-        max_patience (int, optional): Number of consecutive epochs with no validation loss improvement after which training is terminated. Defaults to 5.
-        learning_rate (float, optional): Adam learning rate. Defaults to 5e-4.
-        val_prop (float, optional): Proportion of data to use in validation set. Defaults to 0.1.
-        clip_norm (float, optional): Maximum gradient norm before clipping occurs. Defaults to 0.5.
-        show_progress (bool, optional): Whether to show progress bar. Defaults to True.
-    """
-    @eqx.filter_jit
-    def step(dist, target, key, optimizer, opt_state):
-        loss_val, grads = eqx.filter_value_and_grad(loss_fcn)(dist, target, key)
-        updates, opt_state = optimizer.update(grads, opt_state)
-        dist = eqx.apply_updates(dist, updates)
-        return dist, opt_state, loss_val
-
-    best_params, static = eqx.partition(dist, eqx.is_inexact_array)
-    opt_state = optimizer.init(best_params)
-
-    losses = []
-    if recorder is None:
-        record = None
-    else:
-        record = []
-
-    loop = tqdm(range(max_epochs)) if show_progress is True else range(max_epochs)
-    for iteration in loop:
-        key, subkey = random.split(key)
-        dist, opt_state, loss = step(dist, target, subkey, optimizer, opt_state)
-        
-        if recorder is not None:
-            record.append(recorder(dist))
-
-        losses.append(loss.item())
-
-        if show_progress:
-            loop.set_postfix({'elbo': losses[-1]})
-
-    return dist, losses, record
-
-
-def train_val_split(key: KeyArray, arrays: Sequence[Array], val_prop: float = 0.1):
-    """Train validation split along axis 0.
-
-    Args:
-        key (KeyArray): Jax PRNGKey
-        arrays List[Array]: List of arrays.
-        val_prop (float, optional): Proportion of data to use for validation. Defaults to 0.1.
-
-    Returns:
-        Tuple[Tuple]: (train_arrays, validation_arrays)
-    """
-    if not (0 <= val_prop <= 1):
-        raise ValueError("val_prop should be between 0 and 1.")
-    n = arrays[0].shape[0]
-    permutation = random.permutation(key, jnp.arange(n))
-    arrays = tuple(a[permutation] for a in arrays)
-    n_train = n - round(val_prop * n)
-    train = tuple(a[:n_train] for a in arrays)
-    val = tuple(a[n_train:] for a in arrays)
-    return train, val
-
-
-def count_fruitless(losses: List[float]) -> int:
-    """Given a list of losses from each epoch, count the number of epochs since
-    the minimum loss.
-
-    Args:
-        losses (List[float]): List of losses.
-
-    """
-    min_idx = jnp.argmin(jnp.array(losses)).item()
-    return len(losses) - min_idx - 1
-=======
->>>>>>> bbda6fbc
