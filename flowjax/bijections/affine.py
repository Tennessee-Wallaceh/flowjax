<<<<<<< HEAD
from typing import Optional, Callable
=======
"""Affine bijections."""
>>>>>>> 404f565e

import jax.numpy as jnp
from jax import Array
from jax.experimental import checkify
from jax.scipy.linalg import solve_triangular
from jax.typing import ArrayLike

<<<<<<< HEAD
from flowjax.bijections import Bijection
from flowjax.utils import Array
from jax.experimental import checkify
import jax.random as jr
=======
from flowjax.bijections.bijection import Bijection

>>>>>>> 404f565e

class Affine(Bijection):
    """Elementwise affine transformation ``y = a*x + b``. loc and scale should broadcast
    to the desired shape of the bijection.
    """

    loc: Array
<<<<<<< HEAD
    unc_scale: Array
    def __init__(self, key):
        """
        Elementwise affine transformation y = ax + b.

        Args:
            key: used to initialise the bijection
        """
        self.shape = ()
        self.cond_shape = None

        loc_key, scale_key = jr.split(key)
        self.loc = jr.normal(loc_key, shape)
        self.unc_scale = jr.normal(scale_key, shape)

    def transform(self, x, condition=()):
        self._argcheck(x)
        return x * self.scale + self.loc

    def transform_and_log_abs_det_jacobian(self, x, condition=()):
        self._argcheck(x)
        return x * self.scale + self.loc, jnp.log(self.scale)

    def inverse(self, y, condition=()):
        self._argcheck(y)
        return (y - self.loc) / self.scale

    def inverse_and_log_abs_det_jacobian(self, y, condition=()):
        self._argcheck(y)
        return (y - self.loc) / self.scale, -jnp.log(self.scale)

    @property
    def scale(self):
        return jnp.exp(self.unc_scale)


class Scale(Bijection):
    unc_scale: Array
    scale_transform: Callable
    def __init__(self, scale: Array=jnp.array(1.)):
        """Elementwise affine transformation y = ax. loc and scale should broadcast
        to the desired shape of the bijection.
=======
    log_scale: Array
>>>>>>> 404f565e

    def __init__(self, loc: ArrayLike = 0, scale: ArrayLike = 1):
        """
        Args:
<<<<<<< HEAD
            scale (int, optional): Scale parameter. Defaults to 1.
=======
            loc (ArrayLike): Location parameter. Defaults to 0.
            scale (ArrayLike): Scale parameter. Defaults to 1.
>>>>>>> 404f565e
        """
        self.shape = jnp.shape(scale)
        self.cond_shape = None

        self.scale_transform = domain_transformations.Softplus(1e-6)
        self.unc_scale = jnp.broadcast_to(self.scale_transform.inverse(scale), self.shape)

    def transform(self, x, condition=None):
        self._argcheck(x)
        return x * self.scale

    def transform_and_log_abs_det_jacobian(self, x, condition=None):
        self._argcheck(x)
        return x * self.scale, jnp.log(self.scale).sum()

    def inverse(self, y, condition=None):
        self._argcheck(y)
        return y / self.scale

    def inverse_and_log_abs_det_jacobian(self, y, condition=None):
        self._argcheck(y)
        return y / self.scale, -jnp.log(self.scale).sum()

    @property
    def scale(self):
        return self.scale_transform.transform(self.unc_scale)


class Loc(Bijection):
    loc: Array
    def __init__(self, loc: Array=0,):
        """Elementwise affine transformation y = x + b. loc

        Args:
            loc (int, optional): Location parameter. Defaults to 0.
        """
        loc = jnp.asarray(loc, dtype=jnp.float32)
        self.shape = jnp.shape(loc)
        self.cond_shape = None
        self.loc = jnp.broadcast_to(loc, self.shape)

    def transform(self, x, condition=None):
        self._argcheck(x)
        return x + self.loc

    def transform_and_log_det(self, x, condition=None):
        self._argcheck(x)
        return x + self.loc, jnp.zeros_like(self.loc)

    def inverse(self, y, condition=None):
        self._argcheck(y)
        return y - self.loc

    def inverse_and_log_det(self, y, condition=None):
        self._argcheck(y)
        return y - self.loc, jnp.zeros_like(self.loc)

    @property
    def scale(self):
<<<<<<< HEAD
        return self.scale_transform.transform(self.unc_scale)
=======
        """The scale parameter of the affine transformation."""
        return jnp.exp(self.log_scale)
>>>>>>> 404f565e


class TriangularAffine(Bijection):
    """Transformation of the form ``Ax + b``, where ``A`` is a lower or upper triangular matrix."""

    loc: Array
    diag_idxs: Array
    tri_mask: Array
    lower: bool
    weight_log_scale: Array | None
    _arr: Array
    _log_diag: Array

    def __init__(
        self,
        loc: Array,
        arr: Array,
        lower: bool = True,
        weight_normalisation: bool = False,
    ):
        """
        Args:
            loc (Array): Location parameter.
            arr (Array): Triangular matrix.
            lower (bool): Whether the mask should select the lower or upper
                triangular matrix (other elements ignored). Defaults to True.
            weight_log_scale (Array | None): If provided, carry out weight
                normalisation.
        """
        if (arr.ndim != 2) or (arr.shape[0] != arr.shape[1]):
            raise ValueError("arr must be a square, 2-dimensional matrix.")
        checkify.check(
            jnp.all(jnp.diag(arr) > 0),
            "arr diagonal entries must be greater than 0",
        )
        dim = arr.shape[0]
        self.diag_idxs = jnp.diag_indices(dim)
        tri_mask = jnp.tril(jnp.ones((dim, dim), dtype=jnp.int32), k=-1)
        self.tri_mask = tri_mask if lower else tri_mask.T
        self.lower = lower

        # inexact arrays
        self.loc = jnp.broadcast_to(loc, (dim,))
        self._arr = arr
        self._log_diag = jnp.log(jnp.diag(arr))
        self.weight_log_scale = jnp.zeros((dim, 1)) if weight_normalisation else None

        self.shape = (dim,)
        self.cond_shape = None

    @property
    def arr(self):
        """Get triangular array, (applies masking and min_diag constraint)."""
        diag = jnp.exp(self._log_diag)
        off_diag = self.tri_mask * self._arr
        arr = off_diag.at[self.diag_idxs].set(diag)

        if self.weight_log_scale is not None:
            norms = jnp.linalg.norm(arr, axis=1, keepdims=True)
            arr = jnp.exp(self.weight_log_scale) * arr / norms

        return arr

    def transform(self, x, condition=None):
        self._argcheck(x)
        return self.arr @ x + self.loc

    def transform_and_log_det(self, x, condition=None):
        self._argcheck(x)
        arr = self.arr
        return arr @ x + self.loc, jnp.log(jnp.diag(arr)).sum()

    def inverse(self, y, condition=None):
        self._argcheck(y)
        return solve_triangular(self.arr, y - self.loc, lower=self.lower)

    def inverse_and_log_det(self, y, condition=None):
        self._argcheck(y)
        arr = self.arr
        x = solve_triangular(arr, y - self.loc, lower=self.lower)
        return x, -jnp.log(jnp.diag(arr)).sum()


class AdditiveLinearCondition(Bijection):
    """Carries out ``y = x + W @ condition``, as the forward transformation and
    ``x = y - W @ condition`` as the inverse.
    """

    W: Array

    def __init__(self, arr: Array):
        """
        Args:
            arr (Array): Array (``W`` in the description.)
        """
        self.W = arr
        self.shape = (arr.shape[-2],)
        self.cond_shape = (arr.shape[-1],)

    def transform(self, x, condition=None):
        self._argcheck(x, condition)
        return x + self.W @ condition

    def transform_and_log_det(self, x, condition=None):
        self._argcheck(x, condition)
        return self.transform(x, condition), jnp.array(0)

    def inverse(self, y, condition=None):
        self._argcheck(y, condition)
        return y - self.W @ condition

    def inverse_and_log_det(self, y, condition=None):
        self._argcheck(y, condition)
        return self.inverse(y, condition), jnp.array(0)<|MERGE_RESOLUTION|>--- conflicted
+++ resolved
@@ -1,8 +1,4 @@
-<<<<<<< HEAD
-from typing import Optional, Callable
-=======
 """Affine bijections."""
->>>>>>> 404f565e
 
 import jax.numpy as jnp
 from jax import Array
@@ -10,15 +6,8 @@
 from jax.scipy.linalg import solve_triangular
 from jax.typing import ArrayLike
 
-<<<<<<< HEAD
-from flowjax.bijections import Bijection
-from flowjax.utils import Array
-from jax.experimental import checkify
-import jax.random as jr
-=======
 from flowjax.bijections.bijection import Bijection
 
->>>>>>> 404f565e
 
 class Affine(Bijection):
     """Elementwise affine transformation ``y = a*x + b``. loc and scale should broadcast
@@ -26,7 +15,6 @@
     """
 
     loc: Array
-<<<<<<< HEAD
     unc_scale: Array
     def __init__(self, key):
         """
@@ -69,31 +57,20 @@
     def __init__(self, scale: Array=jnp.array(1.)):
         """Elementwise affine transformation y = ax. loc and scale should broadcast
         to the desired shape of the bijection.
-=======
-    log_scale: Array
->>>>>>> 404f565e
-
-    def __init__(self, loc: ArrayLike = 0, scale: ArrayLike = 1):
-        """
-        Args:
-<<<<<<< HEAD
+
+        Args:
             scale (int, optional): Scale parameter. Defaults to 1.
-=======
-            loc (ArrayLike): Location parameter. Defaults to 0.
-            scale (ArrayLike): Scale parameter. Defaults to 1.
->>>>>>> 404f565e
         """
         self.shape = jnp.shape(scale)
         self.cond_shape = None
 
-        self.scale_transform = domain_transformations.Softplus(1e-6)
-        self.unc_scale = jnp.broadcast_to(self.scale_transform.inverse(scale), self.shape)
+        self.loc = jnp.broadcast_to(loc, self.shape)
 
     def transform(self, x, condition=None):
         self._argcheck(x)
         return x * self.scale
 
-    def transform_and_log_abs_det_jacobian(self, x, condition=None):
+    def transform_and_log_det(self, x, condition=None):
         self._argcheck(x)
         return x * self.scale, jnp.log(self.scale).sum()
 
@@ -101,7 +78,7 @@
         self._argcheck(y)
         return y / self.scale
 
-    def inverse_and_log_abs_det_jacobian(self, y, condition=None):
+    def inverse_and_log_det(self, y, condition=None):
         self._argcheck(y)
         return y / self.scale, -jnp.log(self.scale).sum()
 
@@ -141,12 +118,8 @@
 
     @property
     def scale(self):
-<<<<<<< HEAD
+        """The scale parameter of the affine transformation."""
         return self.scale_transform.transform(self.unc_scale)
-=======
-        """The scale parameter of the affine transformation."""
-        return jnp.exp(self.log_scale)
->>>>>>> 404f565e
 
 
 class TriangularAffine(Bijection):
