--- conflicted
+++ resolved
@@ -7,13 +7,9 @@
 import jax.numpy as jnp
 from flowjax.bijections import Transformer
 from functools import partial
-<<<<<<< HEAD
-from jax.scipy.special import erf, erfc, erfinv
+from jax.scipy.special import erf, erfinv
 from jax.scipy import stats as jstats
-=======
 from flowjax.utils import Array
-
->>>>>>> d46e5292
 
 class AffineTransformer(Transformer):
     "Affine transformation compatible with neural network parameterisation."
@@ -67,7 +63,6 @@
 
 
 class RationalQuadraticSplineTransformer(Transformer):
-<<<<<<< HEAD
     """
     RationalQuadraticSplineTransformer (https://arxiv.org/abs/1906.04032). Ouside the interval
     [-B, B], the identity transform is used. Each row of parameter matrices
@@ -77,41 +72,6 @@
         K (int): Number of inner knots
         B: (int): Interval to transform [-B, B]
     """
-    def __init__(
-        self, K, B, min_bin_width=1e-3, min_bin_height=1e-3, min_derivative=1e-3,
-        left_trainable=False
-    ):
-        self.K = K
-        self.B = B
-        self.min_bin_width = min_bin_width
-        self.min_bin_height = min_bin_height
-        self.min_derivative = min_derivative
-        self.left_trainable = left_trainable
-
-        # Padding logic avoids jax control flow for identity tails,
-        # by setting up a linear spline from the edge of the bounding box
-        # to B * 1e4
-        pos_pad = jnp.zeros(self.K + 4)
-        pad_idxs = jnp.array([0, 1, -2, -1])
-        pad_vals = jnp.array([-B * 1e4, -B, B, B * 1e4])
-
-        pos_pad = pos_pad.at[pad_idxs].set(pad_vals)
-        self._pos_pad = pos_pad  # End knots and beyond
-
-    @property
-    def pos_pad(self):
-        return jax.lax.stop_gradient(self._pos_pad)
-
-    @partial(jax.vmap, in_axes=[None, 0, 0, 0, 0])
-    def transform(self, x, x_pos, y_pos, derivatives):
-        outside = jnp.logical_or(x < -self.B, x > self.B)
-        return jnp.where(
-            outside, x, self._transform(x, x_pos, y_pos, derivatives)
-        )
-
-    def _transform(self, x, x_pos, y_pos, derivatives):
-        k = self._get_bin(x, x_pos)
-=======
     def __init__(self, K, B, softmax_adjust=1e-2, min_derivative=1e-3):
         """
         RationalQuadraticSplineTransformer (https://arxiv.org/abs/1906.04032). Ouside the interval
@@ -132,7 +92,6 @@
     @partial(jax.vmap, in_axes=[None, 0, 0, 0, 0])
     def transform(self, x, x_pos, y_pos, derivatives):
         k = jnp.searchsorted(x_pos, x) - 1
->>>>>>> d46e5292
         xi = (x - x_pos[k]) / (x_pos[k + 1] - x_pos[k])
         sk = (y_pos[k + 1] - y_pos[k]) / (x_pos[k + 1] - x_pos[k])
         dk, dk1, yk, yk1 = derivatives[k], derivatives[k + 1], y_pos[k], y_pos[k + 1]
@@ -147,17 +106,13 @@
 
     @partial(jax.vmap, in_axes=[None, 0, 0, 0, 0])
     def inverse(self, y, x_pos, y_pos, derivatives):
-<<<<<<< HEAD
         outside = jnp.logical_or(y < -self.B, y > self.B)
         return jnp.where(
             outside, y, self._inverse(y, x_pos, y_pos, derivatives)
         )
     
     def _inverse(self, y, x_pos, y_pos, derivatives):
-        k = self._get_bin(y, y_pos)
-=======
         k = jnp.searchsorted(y_pos, y) - 1
->>>>>>> d46e5292
         xk, xk1, yk, yk1 = x_pos[k], x_pos[k + 1], y_pos[k], y_pos[k + 1]
         sk = (yk1 - yk) / (xk1 - xk)
         y_delta_s_term = (y - yk) * (derivatives[k + 1] + derivatives[k] - 2 * sk)
@@ -199,13 +154,6 @@
 
     def _get_args(self, params):
         "Gets the arguments for a single dimension of x (defined for 1d)."
-<<<<<<< HEAD
-        widths = jax.nn.softmax(params[: self.K]) * 2 * self.B
-        widths = self.min_bin_width + (1 - self.min_bin_width * self.K) * widths
-
-        heights = jax.nn.softmax(params[self.K : self.K * 2]) * 2 * self.B
-        heights = self.min_bin_height + (1 - self.min_bin_height * self.K) * heights
-        
         # if we are left trainable, we have an extra param and pad only right side
         if self.left_trainable:
             derivatives = jax.nn.softplus(params[self.K * 2:]) + self.min_derivative
@@ -214,25 +162,20 @@
             derivatives = jax.nn.softplus(params[self.K * 2:]) + self.min_derivative
             derivatives = jnp.pad(derivatives, 2, constant_values=1)
 
-        x_pos = jnp.cumsum(widths) - self.B
-        x_pos = self.pos_pad.at[2:-2].set(x_pos)
-        y_pos = jnp.cumsum(heights) - self.B
-        y_pos = self.pos_pad.at[2:-2].set(y_pos)
-=======
         x_pos = real_to_increasing_on_interval(
             params[: self.K], self.B, self.softmax_adjust
         )
         y_pos = real_to_increasing_on_interval(
             params[self.K : self.K * 2], self.B, self.softmax_adjust
         )
-        derivatives = jax.nn.softplus(params[self.K * 2 :]) + self.min_derivative
+
 
         # Padding sets up linear spline from the edge of the bounding box to B * 1e4
         pos_pad = jnp.array([self.B, 1e4 * self.B])
         x_pos = jnp.hstack((-jnp.flip(pos_pad), x_pos, pos_pad))
         y_pos = jnp.hstack((-jnp.flip(pos_pad), y_pos, pos_pad))
         derivatives = jnp.pad(derivatives, 2, constant_values=1)
->>>>>>> d46e5292
+
         return x_pos, y_pos, derivatives
 
     @partial(jax.vmap, in_axes=[None, 0, 0, 0, 0])
@@ -245,8 +188,6 @@
         den = (sk + (dk1 + dk - 2 * sk) * xi * (1 - xi)) ** 2
         return num / den
 
-
-<<<<<<< HEAD
 class InverseNormCDF(Transformer):
     def transform(self, u, loc, scale):
         return loc + scale * jnp.sqrt(2) * erfinv(2 * u - 1)
@@ -356,6 +297,7 @@
 
     def get_args(self, params):
         return tuple()
+
 
 class Softplus(Transformer):
     """
@@ -407,7 +349,8 @@
 
     def get_args(self, params):
         return tuple()
-=======
+
+
 def real_to_increasing_on_interval(
     arr: Array, B: float = 1, softmax_adjust: float = 1e-2
 ):
@@ -423,5 +366,4 @@
     widths = jax.nn.softmax(arr)
     widths = (widths + softmax_adjust / widths.size) / (1 + softmax_adjust)
     widths = widths.at[0].set(widths[0] / 2)
-    return 2 * B * jnp.cumsum(widths) - B
->>>>>>> d46e5292
+    return 2 * B * jnp.cumsum(widths) - B