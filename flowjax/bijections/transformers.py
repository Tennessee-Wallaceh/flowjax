--- conflicted
+++ resolved
@@ -1,374 +1,9 @@
 
-<<<<<<< HEAD
-import jax
-import jax.numpy as jnp
-from flowjax.bijections import Transformer
-from functools import partial
-from jax.scipy.special import erf, erfinv
-from jax.scipy import stats as jstats
-from flowjax.utils import Array
-
-class AffineTransformer(Transformer):
-    "Affine transformation compatible with neural network parameterisation."
-
-    def transform(self, x, loc, scale):
-        return x * scale + loc
-
-    def transform_and_log_abs_det_jacobian(self, x, loc, scale):
-        return x * scale + loc, jnp.log(scale).sum()
-
-    def inverse(self, y, loc, scale):
-        return (y - loc) / scale
-
-    def inverse_and_log_abs_det_jacobian(self, y, loc, scale):
-        return self.inverse(y, loc, scale), -jnp.log(scale).sum()
-
-    def num_params(self, dim):
-        return dim * 2
-
-    def get_ranks(self, dim):
-        return jnp.tile(jnp.arange(dim), 2)
-
-    def get_args(self, params):
-        loc, log_scale = params.split(2)
-        return loc, jnp.exp(log_scale)
-
-
-class ScaleTransformer(Transformer):
-    "Scale transformation compatible with neural network parameterisation."
-
-    def transform(self, x, scale):
-        return x * scale
-
-    def transform_and_log_abs_det_jacobian(self, x, scale):
-        return x * scale, jnp.log(scale)
-
-    def inverse(self, y, scale):
-        return y / scale
-
-    def inverse_and_log_abs_det_jacobian(self, y, scale):
-        return y / scale, -jnp.log(scale)
-
-    def num_params(self, dim):
-        return dim
-
-    def get_ranks(self, dim):
-        return jnp.tile(jnp.arange(dim), 1)
-
-    def get_args(self, params):
-        return (jnp.exp(params), )
-
-
-class RationalQuadraticSplineTransformer(Transformer):
-    """
-    RationalQuadraticSplineTransformer (https://arxiv.org/abs/1906.04032). Ouside the interval
-    [-B, B], the identity transform is used. Each row of parameter matrices
-    (x_pos, y_pos, derivatives) corresponds to a column in x. 
-
-    Args:
-        K (int): Number of inner knots
-        B: (int): Interval to transform [-B, B]
-    """
-    def __init__(self, K, B, softmax_adjust=1e-2, min_derivative=1e-3):
-        """
-        RationalQuadraticSplineTransformer (https://arxiv.org/abs/1906.04032). Ouside the interval
-        [-B, B], the identity transform is used. Each row of parameter matrices
-        (x_pos, y_pos, derivatives) corresponds to a column in x.
-
-        Args:
-            K (int): Number of inner knots
-            B: (int): Interval to transform [-B, B]
-            softmax_adjust: (float): Controls minimum bin width and height by rescaling softmax output, e.g. 0=no adjustment, 1=average softmax output with evenly spaced widths, >1 promotes more evenly spaced widths. See `real_to_increasing_on_interval`.
-            min_derivative: (float): Minimum derivative.
-        """
-        self.K = K
-        self.B = B
-        self.softmax_adjust = softmax_adjust
-        self.min_derivative = min_derivative
-
-    @partial(jax.vmap, in_axes=[None, 0, 0, 0, 0])
-    def transform(self, x, x_pos, y_pos, derivatives):
-        k = jnp.searchsorted(x_pos, x) - 1
-        xi = (x - x_pos[k]) / (x_pos[k + 1] - x_pos[k])
-        sk = (y_pos[k + 1] - y_pos[k]) / (x_pos[k + 1] - x_pos[k])
-        dk, dk1, yk, yk1 = derivatives[k], derivatives[k + 1], y_pos[k], y_pos[k + 1]
-        num = (yk1 - yk) * (sk * xi**2 + dk * xi * (1 - xi))
-        den = sk + (dk1 + dk - 2 * sk) * xi * (1 - xi)
-        return yk + num / den  # eq. 4
-
-    def transform_and_log_abs_det_jacobian(self, x, x_pos, y_pos, derivatives):
-        y = self.transform(x, x_pos, y_pos, derivatives)
-        derivative = self.derivative(x, x_pos, y_pos, derivatives)
-        return y, jnp.log(derivative).sum()
-
-    @partial(jax.vmap, in_axes=[None, 0, 0, 0, 0])
-    def inverse(self, y, x_pos, y_pos, derivatives):
-        outside = jnp.logical_or(y < -self.B, y > self.B)
-        return jnp.where(
-            outside, y, self._inverse(y, x_pos, y_pos, derivatives)
-        )
-    
-    def _inverse(self, y, x_pos, y_pos, derivatives):
-        k = jnp.searchsorted(y_pos, y) - 1
-        xk, xk1, yk, yk1 = x_pos[k], x_pos[k + 1], y_pos[k], y_pos[k + 1]
-        sk = (yk1 - yk) / (xk1 - xk)
-        y_delta_s_term = (y - yk) * (derivatives[k + 1] + derivatives[k] - 2 * sk)
-        a = (yk1 - yk) * (sk - derivatives[k]) + y_delta_s_term
-        b = (yk1 - yk) * derivatives[k] - y_delta_s_term
-        c = -sk * (y - yk)
-        sqrt_term = jnp.sqrt(b**2 - 4 * a * c)
-        xi = (2 * c) / (-b - sqrt_term)
-        return xi * (xk1 - xk) + xk
-
-    def inverse_and_log_abs_det_jacobian(self, y, x_pos, y_pos, derivatives):
-        outside = jnp.logical_or(y < -self.B, y > self.B)
-        x = self.inverse(y, x_pos, y_pos, derivatives)
-        _x = jnp.where(
-            outside, jnp.zeros_like(x), x
-        )
-        lad = jnp.where(
-            outside,
-            jnp.zeros_like(y),
-            -jnp.log(self.derivative(_x, x_pos, y_pos, derivatives))
-        )
-        return x, lad
-
-    def _num_params_per_dim(self):
-        if self.left_trainable:
-            return (self.K * 3)
-        else:
-            return (self.K * 3 - 1)
-
-    def num_params(self, dim: int):
-        return self._num_params_per_dim() * dim
-
-    def get_ranks(self, dim: int):
-        return jnp.repeat(jnp.arange(dim), self._num_params_per_dim())
-
-    def get_args(self, params):
-        params = params.reshape((-1, self._num_params_per_dim()))
-        return jax.vmap(self._get_args)(params)
-
-    def _get_args(self, params):
-        "Gets the arguments for a single dimension of x (defined for 1d)."
-        # if we are left trainable, we have an extra param and pad only right side
-        if self.left_trainable:
-            derivatives = jax.nn.softplus(params[self.K * 2:]) + self.min_derivative
-            derivatives = jnp.pad(derivatives, (1, 2), constant_values=1)
-        else:
-            derivatives = jax.nn.softplus(params[self.K * 2:]) + self.min_derivative
-            derivatives = jnp.pad(derivatives, 2, constant_values=1)
-
-        x_pos = real_to_increasing_on_interval(
-            params[: self.K], self.B, self.softmax_adjust
-        )
-        y_pos = real_to_increasing_on_interval(
-            params[self.K : self.K * 2], self.B, self.softmax_adjust
-        )
-
-
-        # Padding sets up linear spline from the edge of the bounding box to B * 1e4
-        pos_pad = jnp.array([self.B, 1e4 * self.B])
-        x_pos = jnp.hstack((-jnp.flip(pos_pad), x_pos, pos_pad))
-        y_pos = jnp.hstack((-jnp.flip(pos_pad), y_pos, pos_pad))
-        derivatives = jnp.pad(derivatives, 2, constant_values=1)
-
-        return x_pos, y_pos, derivatives
-
-    @partial(jax.vmap, in_axes=[None, 0, 0, 0, 0])
-    def derivative(self, x, x_pos, y_pos, derivatives):  # eq. 5
-        k = jnp.searchsorted(x_pos, x) - 1
-        xi = (x - x_pos[k]) / (x_pos[k + 1] - x_pos[k])
-        sk = (y_pos[k + 1] - y_pos[k]) / (x_pos[k + 1] - x_pos[k])
-        dk, dk1 = derivatives[k], derivatives[k + 1]
-        num = sk**2 * (dk1 * xi**2 + 2 * sk * xi * (1 - xi) + dk * (1 - xi) ** 2)
-        den = (sk + (dk1 + dk - 2 * sk) * xi * (1 - xi)) ** 2
-        return num / den
-
-class InverseNormCDF(Transformer):
-    def transform(self, u, loc, scale):
-        return loc + scale * jnp.sqrt(2) * erfinv(2 * u - 1)
-
-    def transform_and_log_abs_det_jacobian(self, u, loc, scale):
-        raise NotImplementedError
-
-    def inverse(self, x, loc, scale):
-        std_x = (x - loc) / scale
-        return 0.5 * (1 + erf(std_x / jnp.sqrt(2))) 
-
-    def inverse_and_log_abs_det_jacobian(self, x, loc, scale):
-        std_x = (x - loc) / scale
-        x = 0.5 * (1 + erf(std_x / jnp.sqrt(2)))
-        return x, jstats.norm.logpdf(std_x) - jnp.log(scale)
-
-    def num_params(self, dim):
-        return dim * 2
-
-    def get_ranks(self, dim):
-        return jnp.tile(jnp.arange(dim), 2)
-
-    def get_args(self, params):
-        loc, log_scale = params.split(2)
-        return loc, jnp.exp(log_scale)
-
-
-class ErfInv(Transformer):
-    def transform(self, u):
-        return erfinv(u)
-
-    def transform_and_log_abs_det_jacobian(self, u):
-        raise NotImplementedError
-
-    def inverse(self, x):
-        return erf(x) 
-
-    def inverse_and_log_abs_det_jacobian(self, x):
-        return erf(x), jnp.log(2 / jnp.sqrt(jnp.pi)) - jnp.square(x) 
-
-    def num_params(self, dim):
-        return 0
-
-    def get_ranks(self, dim):
-        return jnp.tile(jnp.arange(dim), 2)
-
-    def get_args(self, params):
-        return tuple()
-
-
-class Logit(Transformer):
-    """
-    U -> X logit
-    X -> U sigmoid
-    """
-    MIN_SIG = 1e-15
-    MAX_SIG = 1 - 1e-7
-    def transform(self, u):
-        return jnp.log((u + 1) / (1 - u))
-
-    def transform_and_log_abs_det_jacobian(self, u):
-        raise NotImplementedError
-
-    def inverse(self, x):
-        return 2 * jax.nn.sigmoid(x) - 1
-
-    def inverse_and_log_abs_det_jacobian(self, x):
-        sig = jnp.clip(
-            jax.nn.sigmoid(x), 
-            a_min=self.MIN_SIG, 
-            a_max=self.MAX_SIG,
-        )
-        return 2 * sig - 1, jnp.log(2 * sig * (1 - sig))
-
-    def num_params(self, dim):
-        return 0
-
-    def get_ranks(self, dim):
-        return jnp.tile(jnp.arange(dim), 2)
-
-    def get_args(self, params):
-        return tuple()
-
-
-class Exponential(Transformer):
-    """
-    Z -> X exp
-    X -> Z log
-    """
-    def transform(self, z):
-        return jnp.exp(z)
-
-    def transform_and_log_abs_det_jacobian(self, u):
-        raise NotImplementedError
-
-    def inverse(self, x):
-        return jnp.log(x)
-
-    def inverse_and_log_abs_det_jacobian(self, x):
-        return jnp.log(x), jnp.log(1 / x)
-
-    def num_params(self, dim):
-        return 0
-
-    def get_ranks(self, dim):
-        return jnp.tile(jnp.arange(dim), 2)
-
-    def get_args(self, params):
-        return tuple()
-
-
-class Softplus(Transformer):
-    """
-    Z -> X exp
-    X -> Z log
-    """
-    THRESHOLD=10
-    def transform(self, z):
-        return jnp.where(
-            z > self.THRESHOLD,
-            z,
-            jax.nn.softplus(z)
-        )
-
-    def transform_and_log_abs_det_jacobian(self, z):
-        x = jnp.where(
-            z > self.THRESHOLD,
-            z,
-            jax.nn.softplus(z)
-        )
-        log_abs_det_jacobian = jnp.where(
-            z > self.THRESHOLD,
-            z,
-            z - jax.nn.softplus(z)
-        )
-        return x, log_abs_det_jacobian
-
-    def inverse(self, x):
-        return jnp.where(
-            x > self.THRESHOLD,
-            x,
-            jnp.log(jnp.exp(x))
-        )
-
-    def inverse_and_log_abs_det_jacobian(self, x):
-        z = jnp.where(
-            x > self.THRESHOLD,
-            x,
-            jnp.log(jnp.exp(x))
-        )
-        log_abs_det_jacobian = x - z
-        return z, log_abs_det_jacobian
-
-    def num_params(self, dim):
-        return 0
-
-    def get_ranks(self, dim):
-        return jnp.tile(jnp.arange(dim), 0)
-
-    def get_args(self, params):
-        return tuple()
-
-
-def real_to_increasing_on_interval(
-    arr: Array, B: float = 1, softmax_adjust: float = 1e-2
-):
-    """Transform unconstrained parameter vector to monotonically increasing positions on [-B, B].
-
-    Args:
-        arr (Array): Parameter vector.
-        B (float, optional): Interval to transform output. Defaults to 1.
-        softmax_adjust (float, optional): Rescales softmax output using (widths + softmax_adjust/widths.size) / (1 + softmax_adjust). e.g. 0=no adjustment, 1=average softmax output with evenly spaced widths, >1 promotes more evenly spaced widths.
-    """
-    if softmax_adjust < 0:
-        raise ValueError("softmax_adjust should be >= 0.")
-    widths = jax.nn.softmax(arr)
-    widths = (widths + softmax_adjust / widths.size) / (1 + softmax_adjust)
-    widths = widths.at[0].set(widths[0] / 2)
-    return 2 * B * jnp.cumsum(widths) - B
-=======
 from flowjax.transformers import AffineTransformer, RationalQuadraticSplineTransformer, Transformer
 import warnings
 
 warnings.warn(
     "Please use flowjax.transformers, instead of flowjax.bijections.transformers.",
-    DeprecationWarning, stacklevel=2)
->>>>>>> 8d7d0230
+    DeprecationWarning, 
+    stacklevel=2
+)