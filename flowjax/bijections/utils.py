--- conflicted
+++ resolved
@@ -160,7 +160,6 @@
         x, log_det = self.bijection.inverse_and_log_det(y[self.idxs], condition)
         return y.at[self.idxs].set(x), log_det
 
-
 class EachDimension(Bijection):
     bijections: list[Bijection]
     def __init__(self, bijections: list[Bijection]):
@@ -248,8 +247,7 @@
     def inverse_and_log_det(self, y, condition=None):
         self._argcheck(y, condition)
         condition = self.embedding_net(condition)
-<<<<<<< HEAD
-        return self.bijection.inverse_and_log_abs_det_jacobian(y, condition)
+        return self.bijection.inverse_and_log_det(y, condition)
 
 
 class Glue(Bijection):
@@ -282,6 +280,4 @@
             x, _lad = bijection.inverse_and_log_abs_det_jacobian(x, condition)
             lad += _lad
         return x, lad
-=======
-        return self.bijection.inverse_and_log_det(y, condition)
->>>>>>> 404f565e
+    