--- conflicted
+++ resolved
@@ -1,12 +1,7 @@
 """Bijections from ``flowjax.bijections``"""
 
-<<<<<<< HEAD
+from .affine import Scale, Loc, AdditiveLinearCondition, Affine, TriangularAffine
 from .bijection import Bijection
-from .affine import Scale, Loc, AdditiveLinearCondition, Affine, TriangularAffine
-=======
-from .affine import AdditiveLinearCondition, Affine, TriangularAffine
-from .bijection import Bijection
->>>>>>> 404f565e
 from .block_autoregressive_network import BlockAutoregressiveNetwork
 from .chain import Chain
 from .concatenate import Concatenate, Stack
@@ -39,11 +34,8 @@
     "Partial",
     "EmbedCondition",
     "RationalQuadraticSpline",
-<<<<<<< HEAD
+    "Concatenate",
+    "Stack",
     "Loc",
     "Scale",
-=======
-    "Concatenate",
-    "Stack",
->>>>>>> 404f565e
 ]